<?php
/**
 * DokuWiki Plugin: pagecss
 *
 * This plugin allows DokuWiki users to embed custom CSS directly within their
 * wiki pages using `<pagecss>...</pagecss>` blocks. The CSS defined within
 * these blocks is then extracted, processed, and injected into the `<head>`
 * section of the generated HTML page.
 *
 * It also provides a feature to automatically wrap CSS rules for classes
 * found within the `<pagecss>` block (e.g., `.myclass { ... }`) with a
 * `.wrap_myclass { ... }` equivalent. This is useful for styling elements
 * that are automatically wrapped by DokuWiki's `.wrap` classes.
 *
<<<<<<< HEAD
 * Author: dWiGhT Mulcahy
=======
 * Author: Your Name/Entity (or original author if known)
>>>>>>> 954a0a74
 * Date: 2023-10-27 (or original creation date)
 *
 * @license GPL 2 (http://www.gnu.org/licenses/gpl.html)
 */

// Import necessary DokuWiki extension classes
use dokuwiki\Extension\ActionPlugin;
use dokuwiki\Extension\EventHandler;
use dokuwiki\Extension\Event;

<<<<<<< HEAD
// --- Tidy CSS Integration ---
require_once __DIR__ . '/vendor/csstidy-2.2.1/class.csstidy.php';
// --- End Tidy CSS Integration ---

=======
>>>>>>> 954a0a74
/**
 * Class action_plugin_pagecss
 *
 * This class extends DokuWiki's ActionPlugin to hook into specific DokuWiki
 * events for processing and injecting custom page-specific CSS.
 */
<<<<<<< HEAD
class action_plugin_pagecss extends ActionPlugin
{

    /**
     * Store the HTMLPurifier instance. We initialize it once to avoid repeated overhead.
     * @var HTMLPurifier|null
     */
    private $purifier = null;
=======
class action_plugin_pagecss extends ActionPlugin {
>>>>>>> 954a0a74

    /**
     * Registers the plugin's hooks with the DokuWiki event handler.
     *
     * This method is called by DokuWiki during plugin initialization.
     * It sets up which DokuWiki events this plugin will listen for and
     * which methods will handle those events.
     *
     * @param EventHandler $controller The DokuWiki event handler instance.
     */
<<<<<<< HEAD
    public function register(EventHandler $controller)
    {
=======
    public function register(EventHandler $controller) {
>>>>>>> 954a0a74
        // Register a hook to inject custom CSS into the HTML header.
        // 'TPL_METAHEADER_OUTPUT' is triggered just before the <head> section is closed.
        // 'BEFORE' ensures our CSS is added before other elements that might rely on it.
        // '$this' refers to the current plugin instance.
        // 'inject_css' is the method that will be called when this event fires.
        $controller->register_hook('TPL_METAHEADER_OUTPUT', 'BEFORE', $this, 'inject_css');

        // Register a hook to handle metadata caching and extraction of CSS.
        // 'PARSER_CACHE_USE' is triggered before DokuWiki attempts to use its parser cache.
        // 'BEFORE' allows us to modify the metadata before the page is rendered or cached.
        // 'handle_metadata' is the method that will be called.
        $controller->register_hook('PARSER_CACHE_USE', 'BEFORE', $this, 'handle_metadata');
    }

    /**
<<<<<<< HEAD
     * Sanitize user-provided CSS using CSSTidy and additional filtering.
     *
     * @param string $css_input Raw user CSS inside <pagecss> block
     * @return string Cleaned, safe CSS or an empty string if invalid
     */
    private function sanitizeCSS($css) {
        dbglog("pagecss: raw CSS input:\n$css", 2);

        // Bail if too many CSS blocks to prevent abuse
        if (substr_count($css, '{') > 100) {
            dbglog("pagecss: too many CSS blocks (>100)", 2);
            return '';
        }

        // Initialize CSSTidy
        $tidy = new csstidy();
        $tidy->set_cfg('remove_bslash', true);
        $tidy->set_cfg('compress_colors', true);
        $tidy->set_cfg('compress_font-weight', true);
        $tidy->set_cfg('lowercase_s', true);
        $tidy->set_cfg('optimise_shorthands', 1);

        $tidy->parse($css);
        $tidy_css = $tidy->print->plain();

        dbglog("pagecss: after CSSTidy:\n$tidy_css", 2);

        // Bail if CSS is suspiciously long
        $length = strlen($tidy_css);
        if ($length > 5000) {
            dbglog("pagecss: CSS too long after tidy ($length bytes)", 2);
            return '';
        }

        // Reject suspicious !important overuse (more than 5 occurrences)
        $important_count = substr_count($tidy_css, '!important');
        if ($important_count > 5) {
            dbglog("pagecss: excessive use of !important ($important_count times), rejecting CSS", 2);
            return '';
        }

        // Reject dangerous properties like behavior and -moz-binding
        if (preg_match('/\b(behavior|-moz-binding)\s*:/i', $tidy_css)) {
            dbglog("pagecss: found disallowed properties (behavior or -moz-binding), rejecting CSS", 2);
            return '';
        }

        // Harden further with regex filters
        $tidy_css = preg_replace('/expression\s*\(.*?\)/i', '', $tidy_css);                   // Remove expression()
        $tidy_css = preg_replace('/@import/i', '', $tidy_css);                                // Strip @import
        $tidy_css = preg_replace('/url\s*\(\s*[\'"]?\s*(javascript|data):/i', 'url(', $tidy_css); // Prevent JS/data: URLs
        $tidy_css = preg_replace('/[\x00-\x08\x0B\x0C\x0E-\x1F\x7F]/', '', $tidy_css);        // Remove control chars

        dbglog("pagecss: after regex sanitization:\n$tidy_css", 2);

        // Reject empty or too short CSS after cleanup (less than 10 chars)
        $trimmed = trim($tidy_css);
        if (strlen($trimmed) < 10) {
            dbglog("pagecss: sanitized CSS too short or empty after cleanup", 2);
            return '';
        }

        dbglog("pagecss: final sanitized CSS length: " . strlen($trimmed), 2);

        return $trimmed;
    }

    /**
     * Extracts CSS content from `<pagecss>...</pagecss>` blocks within a DokuWiki page.
     *
     * This method is triggered by the 'PARSER_CACHE_USE' event. It reads the raw
     * content of the current wiki page, finds all `<pagecss>` blocks, and combines
=======
     * Extracts CSS content from `<pagecss>...</pagecss>` blocks within a DokuWiki page.
     *
     * This method is triggered by the 'PARSER_CACHE_USE' event. It reads the raw
     * content of the current wiki page, finds all `<pagecss>` blocks, combines
>>>>>>> 954a0a74
     * their content, and stores it in the page's metadata. It also generates
     * `.wrap_classname` rules for any classes found in the embedded CSS.
     *
     * @param \Doku_Event $event The DokuWiki event object, containing page data.
     */
<<<<<<< HEAD
    public function handle_metadata(\Doku_Event $event)
    {
        global $ID;

        $id = cleanID($ID);
        $text = rawWiki($id);
=======
    public function handle_metadata(\Doku_Event $event) {
        global $ID; // Global variable holding the current DokuWiki page ID.
>>>>>>> 954a0a74

        // Sanitize the page ID to ensure it's safe for file system operations and metadata.
        $id = cleanID($ID);
        // Get the raw content of the current wiki page. This includes all wiki syntax.
        $text = rawWiki($id);

        // Use a regular expression to find all occurrences of <pagecss>...</pagecss> blocks.
        // The /s modifier makes the dot (.) match newlines as well, allowing multiline CSS.
        // The (.*?) captures the content between the tags non-greedily.
        preg_match_all('/<pagecss>(.*?)<\/pagecss>/s', $text, $matches);

<<<<<<< HEAD
        if (!empty($matches[1])) {
            $styles_raw = implode(" ", array_map('trim', $matches[1]));

            if ($styles_raw) {
                $sanitized_css = $this->sanitizeCSS($styles_raw);

                if (!$sanitized_css) {
                    dbglog("pagecss: CSS sanitized to empty for $ID", 2);
                    p_set_metadata($id, ['pagecss' => ['styles' => '']]);
                    return;
                }

                dbglog("pagecss: sanitized CSS ready for $ID", 2);

                $extra = '';
                preg_match_all('/\.([a-zA-Z0-9_-]+)\s*\{[^}]*\}/', $sanitized_css, $class_matches);

                if (!empty($class_matches[1])) {
                    dbglog("pagecss: found class selectors: " . implode(', ', $class_matches[1]), 2);
                }

=======
        // Check if any <pagecss> blocks were found.
        if (!empty($matches[1])) {
            // If blocks are found, combine all captured CSS content into a single string.
            // trim() is used to remove leading/trailing whitespace from each block.
            $styles = implode(" ", array_map('trim', $matches[1]));

            // If there's actual CSS content after trimming and combining.
            if ($styles) {
                $extra = ''; // Initialize a variable to hold the generated .wrap_classname styles.

                // Find all CSS class selectors (e.g., .myclass) within the extracted styles.
                // This regex captures the class name (e.g., 'myclass').
                preg_match_all('/\.([a-zA-Z0-9_-]+)\s*\{[^}]*\}/', $styles, $class_matches);

                // Iterate over each found class name.
>>>>>>> 954a0a74
                foreach ($class_matches[1] as $classname) {
                    // Construct a regex pattern to find the full CSS rule for the current class.
                    $pattern = '/\.' . preg_quote($classname, '/') . '\s*\{([^}]*)\}/';
<<<<<<< HEAD
                    if (preg_match($pattern, $sanitized_css, $style_block)) {
                        $css_properties = $style_block[1];
                        if (strpos($css_properties, '{') === false && strpos($css_properties, '}') === false) {
=======
                    // Match the specific class rule in the combined styles.
                    if (preg_match($pattern, $styles, $style_block)) {
                        // Extract the content of the CSS rule (e.g., "color: red; font-size: 1em;").
                        $css_properties = $style_block[1];

                        // Basic check to avoid malformed or incomplete styles that might contain
                        // unclosed braces, which could lead to invalid CSS.
                        if (strpos($css_properties, '{') === false && strpos($css_properties, '}') === false) {
                            // Append the generated .wrap_classname rule to the $extra string.
                            // DokuWiki often wraps user content in divs with classes like .wrap_someclass.
                            // This ensures that custom CSS can target these wrapped elements.
>>>>>>> 954a0a74
                            $extra .= ".wrap_$classname {{$css_properties}}\n";
                        }
                    }
                }

<<<<<<< HEAD
                $styles = $sanitized_css . "\n" . trim($extra);
                $styles = str_replace('</', '<\/', $styles);

                p_set_metadata($id, ['pagecss' => ['styles' => $styles]]);
                dbglog("pagecss: styles stored in metadata for $id", 2);
                return;
            }
        }

        // Clear styles if none found
        p_set_metadata($id, ['pagecss' => ['styles' => '']]);
        dbglog("pagecss: no <pagecss> blocks found, clearing styles for $id", 2);
=======
                // Append the generated .wrap_classname styles to the main $styles string.
                $styles .= "\n" . trim($extra);

                // IMPORTANT: Prevent premature closing of the <style> tag in the HTML output.
                // If a user accidentally or maliciously types `</style>` inside `<pagecss>`,
                // this replaces it with `<\style>` which is still valid CSS but doesn't close the tag.
                $styles = str_replace('</', '<\/', $styles);

                // Store the processed CSS styles in the page's metadata.
                // This makes the styles available later when the HTML header is generated.
                p_set_metadata($id, ['pagecss' => ['styles' => $styles]]);

                // Invalidate the DokuWiki parser cache for this page whenever its content changes.
                // This ensures that if the <pagecss> blocks are modified, the metadata is re-extracted.
                $event->data['depends']['page'][] = $id;

                return; // Exit the function as styles were found and processed.
            }
        }

        // If no <pagecss> blocks were found or they were empty,
        // ensure the 'pagecss' metadata entry is reset to an empty string.
        // This prevents old CSS from being injected if the blocks are removed.
        p_set_metadata($id, ['pagecss' => ['styles' => '']]);
>>>>>>> 954a0a74
    }

    /**
     * Injects the extracted CSS into the HTML `<head>` section of the DokuWiki page.
     *
     * This method is triggered by the 'TPL_METAHEADER_OUTPUT' event. It retrieves
     * the stored CSS from the page's metadata and adds it to the event data,
     * which DokuWiki then uses to build the `<head>` section.
     *
     * @param Doku_Event $event The DokuWiki event object, specifically for metaheader output.
     */
<<<<<<< HEAD
    public function inject_css(\Doku_Event $event)
    {
=======
    public function inject_css(Doku_Event $event) {
>>>>>>> 954a0a74
        global $ID; // Global variable holding the current DokuWiki page ID.

        // Sanitize the page ID.
        $id = cleanID($ID);
<<<<<<< HEAD

        // Retrieve the 'pagecss' metadata for the current page.
        $data = p_get_metadata($id, 'pagecss');
        // Extract the 'styles' content from the metadata, defaulting to an empty string if not set.
        $styles = isset($data['styles']) ? $data['styles'] : '';

=======

        // Retrieve the 'pagecss' metadata for the current page.
        $data = p_get_metadata($id, 'pagecss');
        // Extract the 'styles' content from the metadata, defaulting to an empty string if not set.
        $styles = isset($data['styles']) ? $data['styles'] : '';

>>>>>>> 954a0a74
        // Check if there are valid styles to inject and ensure it's a string.
        if ($styles && is_string($styles)) {
            // Add the custom CSS to the event's 'style' array.
            // DokuWiki's template system will then automatically render this
            // as a <style> block within the HTML <head>.
            $event->data['style'][] = [
                'type' => 'text/css', // Specifies the content type.
                'media' => 'screen',  // Specifies the media type for the CSS (e.g., 'screen', 'print').
                '_data' => $styles,   // The actual CSS content.
            ];
        }
    }

}<|MERGE_RESOLUTION|>--- conflicted
+++ resolved
@@ -12,11 +12,8 @@
  * `.wrap_myclass { ... }` equivalent. This is useful for styling elements
  * that are automatically wrapped by DokuWiki's `.wrap` classes.
  *
-<<<<<<< HEAD
  * Author: dWiGhT Mulcahy
-=======
- * Author: Your Name/Entity (or original author if known)
->>>>>>> 954a0a74
+
  * Date: 2023-10-27 (or original creation date)
  *
  * @license GPL 2 (http://www.gnu.org/licenses/gpl.html)
@@ -27,20 +24,16 @@
 use dokuwiki\Extension\EventHandler;
 use dokuwiki\Extension\Event;
 
-<<<<<<< HEAD
 // --- Tidy CSS Integration ---
 require_once __DIR__ . '/vendor/csstidy-2.2.1/class.csstidy.php';
 // --- End Tidy CSS Integration ---
 
-=======
->>>>>>> 954a0a74
 /**
  * Class action_plugin_pagecss
  *
  * This class extends DokuWiki's ActionPlugin to hook into specific DokuWiki
  * events for processing and injecting custom page-specific CSS.
  */
-<<<<<<< HEAD
 class action_plugin_pagecss extends ActionPlugin
 {
 
@@ -49,9 +42,6 @@
      * @var HTMLPurifier|null
      */
     private $purifier = null;
-=======
-class action_plugin_pagecss extends ActionPlugin {
->>>>>>> 954a0a74
 
     /**
      * Registers the plugin's hooks with the DokuWiki event handler.
@@ -62,12 +52,9 @@
      *
      * @param EventHandler $controller The DokuWiki event handler instance.
      */
-<<<<<<< HEAD
     public function register(EventHandler $controller)
     {
-=======
-    public function register(EventHandler $controller) {
->>>>>>> 954a0a74
+
         // Register a hook to inject custom CSS into the HTML header.
         // 'TPL_METAHEADER_OUTPUT' is triggered just before the <head> section is closed.
         // 'BEFORE' ensures our CSS is added before other elements that might rely on it.
@@ -83,7 +70,6 @@
     }
 
     /**
-<<<<<<< HEAD
      * Sanitize user-provided CSS using CSSTidy and additional filtering.
      *
      * @param string $css_input Raw user CSS inside <pagecss> block
@@ -156,28 +142,17 @@
      *
      * This method is triggered by the 'PARSER_CACHE_USE' event. It reads the raw
      * content of the current wiki page, finds all `<pagecss>` blocks, and combines
-=======
-     * Extracts CSS content from `<pagecss>...</pagecss>` blocks within a DokuWiki page.
-     *
-     * This method is triggered by the 'PARSER_CACHE_USE' event. It reads the raw
-     * content of the current wiki page, finds all `<pagecss>` blocks, combines
->>>>>>> 954a0a74
      * their content, and stores it in the page's metadata. It also generates
      * `.wrap_classname` rules for any classes found in the embedded CSS.
      *
      * @param \Doku_Event $event The DokuWiki event object, containing page data.
      */
-<<<<<<< HEAD
     public function handle_metadata(\Doku_Event $event)
     {
         global $ID;
 
         $id = cleanID($ID);
         $text = rawWiki($id);
-=======
-    public function handle_metadata(\Doku_Event $event) {
-        global $ID; // Global variable holding the current DokuWiki page ID.
->>>>>>> 954a0a74
 
         // Sanitize the page ID to ensure it's safe for file system operations and metadata.
         $id = cleanID($ID);
@@ -189,7 +164,6 @@
         // The (.*?) captures the content between the tags non-greedily.
         preg_match_all('/<pagecss>(.*?)<\/pagecss>/s', $text, $matches);
 
-<<<<<<< HEAD
         if (!empty($matches[1])) {
             $styles_raw = implode(" ", array_map('trim', $matches[1]));
 
@@ -211,49 +185,17 @@
                     dbglog("pagecss: found class selectors: " . implode(', ', $class_matches[1]), 2);
                 }
 
-=======
-        // Check if any <pagecss> blocks were found.
-        if (!empty($matches[1])) {
-            // If blocks are found, combine all captured CSS content into a single string.
-            // trim() is used to remove leading/trailing whitespace from each block.
-            $styles = implode(" ", array_map('trim', $matches[1]));
-
-            // If there's actual CSS content after trimming and combining.
-            if ($styles) {
-                $extra = ''; // Initialize a variable to hold the generated .wrap_classname styles.
-
-                // Find all CSS class selectors (e.g., .myclass) within the extracted styles.
-                // This regex captures the class name (e.g., 'myclass').
-                preg_match_all('/\.([a-zA-Z0-9_-]+)\s*\{[^}]*\}/', $styles, $class_matches);
-
-                // Iterate over each found class name.
->>>>>>> 954a0a74
                 foreach ($class_matches[1] as $classname) {
                     // Construct a regex pattern to find the full CSS rule for the current class.
                     $pattern = '/\.' . preg_quote($classname, '/') . '\s*\{([^}]*)\}/';
-<<<<<<< HEAD
                     if (preg_match($pattern, $sanitized_css, $style_block)) {
                         $css_properties = $style_block[1];
                         if (strpos($css_properties, '{') === false && strpos($css_properties, '}') === false) {
-=======
-                    // Match the specific class rule in the combined styles.
-                    if (preg_match($pattern, $styles, $style_block)) {
-                        // Extract the content of the CSS rule (e.g., "color: red; font-size: 1em;").
-                        $css_properties = $style_block[1];
-
-                        // Basic check to avoid malformed or incomplete styles that might contain
-                        // unclosed braces, which could lead to invalid CSS.
-                        if (strpos($css_properties, '{') === false && strpos($css_properties, '}') === false) {
-                            // Append the generated .wrap_classname rule to the $extra string.
-                            // DokuWiki often wraps user content in divs with classes like .wrap_someclass.
-                            // This ensures that custom CSS can target these wrapped elements.
->>>>>>> 954a0a74
                             $extra .= ".wrap_$classname {{$css_properties}}\n";
                         }
                     }
                 }
 
-<<<<<<< HEAD
                 $styles = $sanitized_css . "\n" . trim($extra);
                 $styles = str_replace('</', '<\/', $styles);
 
@@ -266,32 +208,6 @@
         // Clear styles if none found
         p_set_metadata($id, ['pagecss' => ['styles' => '']]);
         dbglog("pagecss: no <pagecss> blocks found, clearing styles for $id", 2);
-=======
-                // Append the generated .wrap_classname styles to the main $styles string.
-                $styles .= "\n" . trim($extra);
-
-                // IMPORTANT: Prevent premature closing of the <style> tag in the HTML output.
-                // If a user accidentally or maliciously types `</style>` inside `<pagecss>`,
-                // this replaces it with `<\style>` which is still valid CSS but doesn't close the tag.
-                $styles = str_replace('</', '<\/', $styles);
-
-                // Store the processed CSS styles in the page's metadata.
-                // This makes the styles available later when the HTML header is generated.
-                p_set_metadata($id, ['pagecss' => ['styles' => $styles]]);
-
-                // Invalidate the DokuWiki parser cache for this page whenever its content changes.
-                // This ensures that if the <pagecss> blocks are modified, the metadata is re-extracted.
-                $event->data['depends']['page'][] = $id;
-
-                return; // Exit the function as styles were found and processed.
-            }
-        }
-
-        // If no <pagecss> blocks were found or they were empty,
-        // ensure the 'pagecss' metadata entry is reset to an empty string.
-        // This prevents old CSS from being injected if the blocks are removed.
-        p_set_metadata($id, ['pagecss' => ['styles' => '']]);
->>>>>>> 954a0a74
     }
 
     /**
@@ -303,31 +219,18 @@
      *
      * @param Doku_Event $event The DokuWiki event object, specifically for metaheader output.
      */
-<<<<<<< HEAD
     public function inject_css(\Doku_Event $event)
     {
-=======
-    public function inject_css(Doku_Event $event) {
->>>>>>> 954a0a74
         global $ID; // Global variable holding the current DokuWiki page ID.
 
         // Sanitize the page ID.
         $id = cleanID($ID);
-<<<<<<< HEAD
 
         // Retrieve the 'pagecss' metadata for the current page.
         $data = p_get_metadata($id, 'pagecss');
         // Extract the 'styles' content from the metadata, defaulting to an empty string if not set.
         $styles = isset($data['styles']) ? $data['styles'] : '';
 
-=======
-
-        // Retrieve the 'pagecss' metadata for the current page.
-        $data = p_get_metadata($id, 'pagecss');
-        // Extract the 'styles' content from the metadata, defaulting to an empty string if not set.
-        $styles = isset($data['styles']) ? $data['styles'] : '';
-
->>>>>>> 954a0a74
         // Check if there are valid styles to inject and ensure it's a string.
         if ($styles && is_string($styles)) {
             // Add the custom CSS to the event's 'style' array.
